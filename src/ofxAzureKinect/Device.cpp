--- conflicted
+++ resolved
@@ -7,11 +7,6 @@
 namespace ofxAzureKinect
 {
 	DeviceSettings::DeviceSettings(int idx)
-<<<<<<< HEAD
-		: deviceIndex(idx), deviceSerial(""), depthMode(K4A_DEPTH_MODE_WFOV_2X2BINNED), colorResolution(K4A_COLOR_RESOLUTION_2160P), colorFormat(K4A_IMAGE_FORMAT_COLOR_BGRA32), cameraFps(K4A_FRAMES_PER_SECOND_30), wiredSyncMode(K4A_WIRED_SYNC_MODE_STANDALONE), subordinateDelayUsec(0), updateColor(true), updateIr(true), updateWorld(true), updateVbo(true), syncImages(true), enableIMU(false)
-	{
-	}
-=======
 		: depthMode(K4A_DEPTH_MODE_WFOV_2X2BINNED)
 		, colorResolution(K4A_COLOR_RESOLUTION_2160P)
 		, colorFormat(K4A_IMAGE_FORMAT_COLOR_BGRA32)
@@ -24,13 +19,15 @@
 		, updateWorld(true)
 		, updateVbo(true)
 		, syncImages(true)
+		, enableIMU(false)
 	{}
->>>>>>> f1d93e71
 
 	BodyTrackingSettings::BodyTrackingSettings()
-		: sensorOrientation(K4ABT_SENSOR_ORIENTATION_DEFAULT), processingMode(K4ABT_TRACKER_PROCESSING_MODE_GPU), gpuDeviceID(0), updateBodies(false)
-	{
-	}
+		: sensorOrientation(K4ABT_SENSOR_ORIENTATION_DEFAULT)
+		, processingMode(K4ABT_TRACKER_PROCESSING_MODE_GPU)
+		, gpuDeviceID(0)
+		, updateBodies(false)
+	{}
 
 	int Device::getInstalledCount()
 	{
@@ -38,11 +35,6 @@
 	}
 
 	Device::Device()
-<<<<<<< HEAD
-		: index(-1), pixFrameNum(0), texFrameNum(0), bOpen(false), bStreaming(false), bUpdateColor(false), bUpdateIr(false), bUpdateBodies(false), bUpdateWorld(false), bUpdateVbo(false), bodyTracker(nullptr), jpegDecompressor(tjInitDecompress())
-	{
-	}
-=======
 		: index(-1)
 		, pixFrameNum(0)
 		, texFrameNum(0)
@@ -56,8 +48,9 @@
 		, bUpdateVbo(false)
 		, bodyTracker(nullptr)
 		, jpegDecompressor(tjInitDecompress())
+		, bPlayback(false)
+		, bEnableIMU(false)
 	{}
->>>>>>> f1d93e71
 
 	Device::~Device()
 	{
@@ -66,8 +59,7 @@
 		tjDestroy(jpegDecompressor);
 	}
 
-<<<<<<< HEAD
-	bool Device::open(string filename)
+	bool Device::load(string filename)
 	{
 		bPlayback = true;
 		playback = new Playback();
@@ -81,7 +73,11 @@
 			this->config.color_format = playback_config.color_format;
 			this->config.color_resolution = playback_config.color_resolution;
 			this->config.camera_fps = playback_config.camera_fps;
-			this->enableIMU = playback_config.imu_track_enabled;
+			this->bEnableIMU = playback_config.imu_track_enabled;
+
+			this->config.wired_sync_mode = playback_config.wired_sync_mode;
+			this->config.depth_delay_off_color_usec = playback_config.depth_delay_off_color_usec;
+			this->config.subordinate_delay_off_master_usec = playback_config.subordinate_delay_off_master_usec;
 
 			this->serialNumber = playback->get_serial_number();
 			this->bUpdateColor = playback_config.color_track_enabled;
@@ -111,165 +107,234 @@
 		return false;
 	}
 
-	bool Device::open(string filename, BodyTrackingSettings bodyTrackingSettings)
-	{
-		bool result = open(filename);
-		
-		if (result)
-		{
-			this->bUpdateBodies = bodyTrackingSettings.updateBodies;
-
-			// Setup Body Tracking Config
+	bool Device::open(uint32_t idx)
+	{
+		if (this->bOpen)
+		{
+			ofLogWarning(__FUNCTION__) << "Device " << this->index << " / " << this->serialNumber << " already open!";
+			return false;
+		}
+
+		// Load the device at the requested index.
+		try
+		{
+			// Open connection to the device.
+			this->device = k4a::device::open(idx);
+
+			// Get the device index and serial number.
+			this->index = idx;
+			this->serialNumber = this->device.get_serialnum();
+		}
+		catch (const k4a::error& e)
+		{
+			ofLogError(__FUNCTION__) << e.what();
+
+			this->device.close();
+
+			return false;
+		}
+
+		ofLogNotice(__FUNCTION__) << "Successfully opened device " << this->index << " / " << this->serialNumber << ".";
+		this->bOpen = true;
+
+		return true;
+		//return this->open(DeviceSettings(idx), BodyTrackingSettings());
+	}
+
+	bool Device::open(const std::string & serialNumber)
+	{
+		if (this->bOpen)
+		{
+			ofLogWarning(__FUNCTION__) << "Device " << this->index << " / " << this->serialNumber << " already open!";
+			return false;
+		}
+
+		// Loop through devices and find the one with the requested serial.
+		bool deviceFound = false;
+		int numConnected = Device::getInstalledCount();
+		for (int i = 0; i < numConnected; ++i)
+		{
+			try
+			{
+				// Open connection to the device.
+				this->device = k4a::device::open(static_cast<uint32_t>(i));
+
+				// Get the device serial number and check it.
+				this->serialNumber = this->device.get_serialnum();
+				if (this->serialNumber == serialNumber)
+				{
+					deviceFound = true;
+					this->index = i;
+					break;
+				}
+				else
+				{
+					this->device.close();
+				}
+			}
+			catch (const k4a::error& e)
+			{
+				// Don't worry about it; we just might be trying to access an already open device.
+				continue;
+			}
+		}
+
+		if (!deviceFound)
+		{
+			ofLogError(__FUNCTION__) << "No device found with serial number " << serialNumber;
+			return false;
+		}
+
+		ofLogNotice(__FUNCTION__) << "Successfully opened device " << this->index << " / " << this->serialNumber << ".";
+		this->bOpen = true;
+
+		return true;
+	}
+
+	bool Device::close()
+	{
+		if (!this->bOpen)
+			return false;
+
+		if (bPlayback)
+		{
+			this->stopCameras();
+		}
+		else
+		{
+			// Stop IMU if cameras are enabled
+			if (this->bEnableIMU)
+			{
+				k4a_device_stop_imu(device.handle());
+			}
+
+			this->stopCameras();
+
+			this->device.close();
+		}
+
+		this->eventListeners.unsubscribeAll();
+
+		this->index = -1;
+		this->bOpen = false;
+		this->serialNumber = "";
+
+		return true;
+	}
+
+	bool Device::startCameras(DeviceSettings deviceSettings, BodyTrackingSettings bodyTrackingSettings)
+	{
+		if (!this->bOpen)
+		{
+			ofLogError(__FUNCTION__) << "Open device before starting cameras!";
+			return false;
+		}
+
+		if (!bPlayback) {
+			// Generate device config.
+			this->config = K4A_DEVICE_CONFIG_INIT_DISABLE_ALL;
+			this->config.depth_mode = deviceSettings.depthMode;
+			this->config.color_format = deviceSettings.colorFormat;
+			this->config.color_resolution = deviceSettings.colorResolution;
+			this->config.camera_fps = deviceSettings.cameraFps;
+			this->config.synchronized_images_only = deviceSettings.syncImages;
+			this->bEnableIMU = deviceSettings.enableIMU;
+
+			this->config.wired_sync_mode = deviceSettings.wiredSyncMode;
+			this->config.depth_delay_off_color_usec = deviceSettings.depthDelayUsec;
+			this->config.subordinate_delay_off_master_usec = deviceSettings.subordinateDelayUsec;
+
+			// Generate tracker config.
 			this->trackerConfig.sensor_orientation = bodyTrackingSettings.sensorOrientation;
 			this->trackerConfig.gpu_device_id = bodyTrackingSettings.gpuDeviceID;
 
-			// Setup Device Calibration
+			// Set update flags.
+			this->bUpdateColor = deviceSettings.updateColor;
+			this->bUpdateIr = deviceSettings.updateIr;
+			this->bUpdateWorld = deviceSettings.updateWorld;
+			this->bUpdateVbo = deviceSettings.updateWorld && deviceSettings.updateVbo;
+		}
+		this->bUpdateBodies = bodyTrackingSettings.updateBodies;
+
+		// Get calibration.
+		if (bPlayback)
+		{
 			auto calibration_handle = playback->get_calibration();
 			this->calibration.depth_camera_calibration = calibration_handle.depth_camera_calibration;
 			this->calibration.color_camera_calibration = calibration_handle.color_camera_calibration;
 			this->calibration.depth_mode = calibration_handle.depth_mode;
 			this->calibration.color_resolution = calibration_handle.color_resolution;
+
 			for (int i = 0; i < 4; i++)
 			{
 				for (int j = 0; j < 4; j++)
 					this->calibration.extrinsics[i][j] = calibration_handle.extrinsics[i][j];
 			}
-
+		}
+		else
+		{
+			try
+			{
+				this->calibration = this->device.get_calibration(this->config.depth_mode, this->config.color_resolution);
+			}
+			catch (const k4a::error &e)
+			{
+				ofLogError(__FUNCTION__) << e.what();
+				return false;
+			}
+		}
+
+		if (this->bUpdateColor)
+		{
+			// Create transformation.
+			this->transformation = k4a::transformation(this->calibration);
+		}
+
+		if (this->bUpdateBodies)
+		{
 			// Create Body Tracker
 			tracker = BodyTracker(calibration, trackerConfig);
-
-		}
-
-		return result;
-	}
-
-	bool Device::open(int idx)
-=======
-	bool Device::open(uint32_t idx)
->>>>>>> f1d93e71
-	{
-		if (this->bOpen)
-		{
-			ofLogWarning(__FUNCTION__) << "Device " << this->index << " / " << this->serialNumber << " already open!";
-			return false;
-		}
-
-		// Load the device at the requested index.
-		try
-		{
-			// Open connection to the device.
-			this->device = k4a::device::open(idx);
-
-<<<<<<< HEAD
-	bool Device::open(DeviceSettings deviceSettings, BodyTrackingSettings bodyTrackingSettings)
-	{
-		this->config = K4A_DEVICE_CONFIG_INIT_DISABLE_ALL;
-		this->config.depth_mode = deviceSettings.depthMode;
-		this->config.color_format = deviceSettings.colorFormat;
-		this->config.color_resolution = deviceSettings.colorResolution;
-		this->config.camera_fps = deviceSettings.cameraFps;
-		this->config.synchronized_images_only = deviceSettings.syncImages;
-		this->enableIMU = deviceSettings.enableIMU;
-=======
-			// Get the device index and serial number.
-			this->index = idx;
-			this->serialNumber = this->device.get_serialnum();
-		}
-		catch (const k4a::error& e)
-		{
-			ofLogError(__FUNCTION__) << e.what();
->>>>>>> f1d93e71
-
-			this->device.close();
-
-			return false;
-		}
-
-		ofLogNotice(__FUNCTION__) << "Successfully opened device " << this->index << " / " << this->serialNumber << ".";
-		this->bOpen = true;
-
-		return true;
-	}
-
-	bool Device::open(const std::string& serialNumber)
-	{
-		if (this->bOpen)
-		{
-			ofLogWarning(__FUNCTION__) << "Device " << this->index << " / " << this->serialNumber << " already open!";
-			return false;
-		}
-
-		// Loop through devices and find the one with the requested serial.
-		bool deviceFound = false;
-		int numConnected = Device::getInstalledCount();
-		for (int i = 0; i < numConnected; ++i)
+		}
+
+		if (this->bUpdateWorld)
+		{
+			// Load depth to world LUT.
+			this->setupDepthToWorldTable();
+
+			if (this->bUpdateColor)
+			{
+				// Load color to world LUT.
+				this->setupColorToWorldTable();
+			}
+		}
+
+		// Check compatible sync mode and connection.
+		if (this->config.wired_sync_mode == K4A_WIRED_SYNC_MODE_MASTER && !this->isSyncOutConnected())
+		{
+			ofLogWarning(__FUNCTION__) << "Wired sync mode set to Master but Sync Out not connected! Reverting to Standalone.";
+			this->config.wired_sync_mode = K4A_WIRED_SYNC_MODE_STANDALONE;
+		}
+		else if (this->config.wired_sync_mode == K4A_WIRED_SYNC_MODE_SUBORDINATE && !this->isSyncInConnected())
+		{
+			ofLogWarning(__FUNCTION__) << "Wired sync mode set to Subordinate but Sync In not connected! Reverting to Standalone.";
+			this->config.wired_sync_mode = K4A_WIRED_SYNC_MODE_STANDALONE;
+		}
+
+		if (this->config.wired_sync_mode != K4A_WIRED_SYNC_MODE_SUBORDINATE)
+		{
+			this->config.subordinate_delay_off_master_usec = 0;
+		}
+
+		// Start cameras.
+		if (bPlayback)
+		{
+			playback->play();
+		}
+		else
 		{
 			try
 			{
-				// Open connection to the device.
-				this->device = k4a::device::open(static_cast<uint32_t>(i));
-
-				// Get the device serial number and check it.
-				this->serialNumber = this->device.get_serialnum();
-<<<<<<< HEAD
-			}
-			catch (const k4a::error &e)
-			{
-				ofLogError(__FUNCTION__) << e.what();
-
-				this->device.close();
-
-				return false;
-			}
-		}
-		else
-		{
-			// Loop through devices and find the one with the requested serial.
-			bool deviceFound = false;
-			int numConnected = Device::getInstalledCount();
-			for (int i = 0; i < numConnected; ++i)
-			{
-				try
-=======
-				if (this->serialNumber == serialNumber)
->>>>>>> f1d93e71
-				{
-					deviceFound = true;
-					this->index = i;
-					break;
-				}
-<<<<<<< HEAD
-				catch (const k4a::error &e)
-=======
-				else
->>>>>>> f1d93e71
-				{
-					this->device.close();
-				}
-			}
-			catch (const k4a::error& e)
-			{
-				// Don't worry about it; we just might be trying to access an already open device.
-				continue;
-			}
-		}
-
-<<<<<<< HEAD
-		this->index = deviceSettings.deviceIndex;
-		this->bOpen = true;
-
-		this->bUpdateColor = deviceSettings.updateColor;
-		this->bUpdateIr = deviceSettings.updateIr;
-		this->bUpdateWorld = deviceSettings.updateWorld;
-		this->bUpdateVbo = deviceSettings.updateWorld && deviceSettings.updateVbo;
-
-		this->bUpdateBodies = bodyTrackingSettings.updateBodies;
-
-		if (bUpdateBodies){
-
-			try
-			{
-				this->calibration = this->device.get_calibration(this->config.depth_mode, this->config.color_resolution);
+				this->device.start_cameras(&this->config);
 			}
 			catch (const k4a::error &e)
 			{
@@ -277,185 +342,8 @@
 				return false;
 			}
 
-			// Create Body Tracker
-			tracker = BodyTracker(calibration, trackerConfig);
-		}
-
-		// Add Recording Listener
-		this->eventListeners.push(this->bRecord.newListener([this](bool) {
-			handle_recording(this->bRecord);
-		}));
-
-		ofLogNotice(__FUNCTION__) << "Successfully opened device " << this->index << " with serial number " << this->serialNumber << ".";
-=======
-		if (!deviceFound)
-		{
-			ofLogError(__FUNCTION__) << "No device found with serial number " << serialNumber;
-			return false;
-		}
-
-		ofLogNotice(__FUNCTION__) << "Successfully opened device " << this->index << " / " << this->serialNumber << ".";
-		this->bOpen = true;
->>>>>>> f1d93e71
-
-		return true;
-	}
-
-	bool Device::close()
-	{
-		if (!this->bOpen)
-			return false;
-
-		if (bPlayback)
-		{
-			this->stopCameras();
-		}
-		else
-		{
-			// Stop IMU if cameras are enabled
-			if (this->enableIMU)
-			{
-				k4a_device_stop_imu(device.handle());
-			}
-
-			this->stopCameras();
-
-			this->device.close();
-		}
-
-		this->index = -1;
-		this->serialNumber = "";
-		this->bOpen = false;
-
-		return true;
-	}
-
-	bool Device::startCameras(DeviceSettings deviceSettings, BodyTrackingSettings bodyTrackingSettings)
-	{
-		if (!this->bOpen)
-		{
-			ofLogError(__FUNCTION__) << "Open device before starting cameras!";
-			return false;
-		}
-
-		// Generate device config.
-		this->config = K4A_DEVICE_CONFIG_INIT_DISABLE_ALL;
-		this->config.depth_mode = deviceSettings.depthMode;
-		this->config.color_format = deviceSettings.colorFormat;
-		this->config.color_resolution = deviceSettings.colorResolution;
-		this->config.camera_fps = deviceSettings.cameraFps;
-		this->config.synchronized_images_only = deviceSettings.syncImages;
-
-		this->config.wired_sync_mode = deviceSettings.wiredSyncMode;
-		this->config.depth_delay_off_color_usec = deviceSettings.depthDelayUsec;
-		this->config.subordinate_delay_off_master_usec = deviceSettings.subordinateDelayUsec;
-
-		// Generate tracker config.
-		this->trackerConfig.sensor_orientation = bodyTrackingSettings.sensorOrientation;
-		this->trackerConfig.gpu_device_id = bodyTrackingSettings.gpuDeviceID;
-
-		// Set update flags.
-		this->bUpdateColor = deviceSettings.updateColor;
-		this->bUpdateIr = deviceSettings.updateIr;
-		this->bUpdateWorld = deviceSettings.updateWorld;
-		this->bUpdateVbo = deviceSettings.updateWorld && deviceSettings.updateVbo;
-
-		this->bUpdateBodies = bodyTrackingSettings.updateBodies;
-
-		// Get calibration.
-		if (bPlayback)
-		{
-			auto calibration_handle = playback->get_calibration();
-			this->calibration.depth_camera_calibration = calibration_handle.depth_camera_calibration;
-			this->calibration.color_camera_calibration = calibration_handle.color_camera_calibration;
-			this->calibration.depth_mode = calibration_handle.depth_mode;
-			this->calibration.color_resolution = calibration_handle.color_resolution;
-
-			for (int i = 0; i < 4; i++)
-			{
-				for (int j = 0; j < 4; j++)
-					this->calibration.extrinsics[i][j] = calibration_handle.extrinsics[i][j];
-			}
-		}
-		else
-		{
-			try
-			{
-				this->calibration = this->device.get_calibration(this->config.depth_mode, this->config.color_resolution);
-			}
-			catch (const k4a::error &e)
-			{
-				ofLogError(__FUNCTION__) << e.what();
-				return false;
-			}
-		}
-
-		if (this->bUpdateColor)
-		{
-			// Create transformation.
-			this->transformation = k4a::transformation(this->calibration);
-		}
-
-		if (this->bUpdateBodies)
-		{
-			// Create tracker.
-			k4abt_tracker_create(&this->calibration, this->trackerConfig, &this->bodyTracker);
-		
-			// Add joint smoothing parameter listener.
-			this->eventListeners.push(this->jointSmoothing.newListener([this](float &)
-			{
-				k4abt_tracker_set_temporal_smoothing(this->bodyTracker, this->jointSmoothing);
-			}));
-		}
-
-		if (this->bUpdateWorld)
-		{
-			// Load depth to world LUT.
-			this->setupDepthToWorldTable();
-
-			if (this->bUpdateColor)
-			{
-				// Load color to world LUT.
-				this->setupColorToWorldTable();
-			}
-		}
-
-		// Check compatible sync mode and connection.
-		if (this->config.wired_sync_mode == K4A_WIRED_SYNC_MODE_MASTER && !this->isSyncOutConnected())
-		{
-			ofLogWarning(__FUNCTION__) << "Wired sync mode set to Master but Sync Out not connected! Reverting to Standalone.";
-			this->config.wired_sync_mode = K4A_WIRED_SYNC_MODE_STANDALONE;
-		}
-		else if (this->config.wired_sync_mode == K4A_WIRED_SYNC_MODE_SUBORDINATE && !this->isSyncInConnected())
-		{
-			ofLogWarning(__FUNCTION__) << "Wired sync mode set to Subordinate but Sync In not connected! Reverting to Standalone.";
-			this->config.wired_sync_mode = K4A_WIRED_SYNC_MODE_STANDALONE;
-		}
-
-		if (this->config.wired_sync_mode != K4A_WIRED_SYNC_MODE_SUBORDINATE)
-		{
-			this->config.subordinate_delay_off_master_usec = 0;
-		}
-
-		// Start cameras.
-		if (bPlayback)
-		{
-			playback->play();
-		}
-		else
-		{
-			try
-			{
-				this->device.start_cameras(&this->config);
-			}
-			catch (const k4a::error &e)
-			{
-				ofLogError(__FUNCTION__) << e.what();
-				return false;
-			}
-
 			// Can only start the IMU if cameras are enabled
-			if (this->enableIMU)
+			if (this->bEnableIMU)
 			{
 				k4a_device_start_imu(device.handle());
 			}
@@ -465,6 +353,13 @@
 		ofAddListener(ofEvents().update, this, &Device::update);
 
 		this->bStreaming = true;
+
+		if (!bPlayback) {
+			// Add Recording Listener
+			this->eventListeners.push(this->bRecord.newListener([this](bool) {
+				handle_recording(this->bRecord);
+			}));
+		}
 
 		return true;
 	}
@@ -480,8 +375,6 @@
 
 		ofRemoveListener(ofEvents().update, this, &Device::update);
 
-		this->eventListeners.unsubscribeAll();
-
 		this->depthToWorldImg.reset();
 		this->transformation.destroy();
 
@@ -554,7 +447,7 @@
 			if (playback->is_playing())
 			{
 				capture = k4a::capture(playback->get_next_capture());
-				if (enableIMU)
+				if (bEnableIMU)
 				{
 					imu_sample = playback->get_next_imu_sample();
 					// printf(" | Accelerometer temperature:%.2f x:%.4f y:%.4f z: %.4f\n",
@@ -609,7 +502,7 @@
 		}
 		else
 		{
-			ofLogWarning(__FUNCTION__) << "No Depth16 capture found (" << ofGetFrameNum() << ")!";
+			ofLogWarning(__FUNCTION__) << "No Depth16 capture found!";
 		}
 
 		k4a::image colorImg;
@@ -647,7 +540,7 @@
 			}
 			else
 			{
-				ofLogWarning(__FUNCTION__) << "No Color capture found (" << ofGetFrameNum() << ")!";
+				ofLogWarning(__FUNCTION__) << "No Color capture found!";
 			}
 		}
 
@@ -671,7 +564,7 @@
 			}
 			else
 			{
-				ofLogWarning(__FUNCTION__) << "No Ir16 capture found (" << ofGetFrameNum() << ")!";
+				ofLogWarning(__FUNCTION__) << "No Ir16 capture found!";
 			}
 		}
 
@@ -1139,7 +1032,7 @@
 		if (val)
 		{
 			recording = new Record();
-			recording->setup(device.handle(), this->config, enableIMU);
+			recording->setup(device.handle(), this->config, bEnableIMU);
 			recording->start();
 		}
 		else
