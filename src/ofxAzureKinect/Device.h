--- conflicted
+++ resolved
@@ -65,16 +65,10 @@
 		Device();
 		~Device();
 
-<<<<<<< HEAD
-		bool open(string filename);
-		bool open(string filename, BodyTrackingSettings bodyTrackingSettings);
-		bool open(int idx = 0);
-		bool open(DeviceSettings settings);
-		bool open(DeviceSettings settings, BodyTrackingSettings bodyTrackingSettings);
-=======
 		bool open(uint32_t idx = 0);
 		bool open(const std::string& serialNumber);
->>>>>>> f1d93e71
+
+		bool load(string filename);
 		bool close();
 
 		bool startCameras(DeviceSettings deviceSettings = DeviceSettings(), BodyTrackingSettings bodyTrackingSettings = BodyTrackingSettings());
@@ -144,11 +138,8 @@
 		int index;
 		bool bOpen;
 		bool bStreaming;
-<<<<<<< HEAD
 		bool bPlayback;
-=======
-		bool bNewFrame;
->>>>>>> f1d93e71
+		bool bEnableIMU;
 
 		bool bUpdateColor;
 		bool bUpdateIr;
@@ -160,6 +151,8 @@
 		uint64_t pixFrameNum;
 		uint64_t texFrameNum;
 
+		bool bNewFrame;
+
 		std::string serialNumber;
 
 		k4a_device_configuration_t config;
@@ -174,8 +167,6 @@
 		tjhandle jpegDecompressor;
 
 		k4a_imu_sample_t imu_sample;
-		bool enableIMU = false;
-		void startIMU();
 
 		ofShortPixels depthPix;
 		ofTexture depthTex;
